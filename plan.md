## Onset sensitivity

### Motivation

- Phonation onset pressure is an important metric of speech function as it is one way to characterize the 'ease' with which phonation can be initiated.
- Some studies have shown that phonation onset pressure is elevated in patients with vocal disorders; this suggests that onset pressure can also be an indicator of vocal health.

- Many past studies have investigated phonation onset conditions (pressure, frequency, etc) and the primary factors that influence it.
  - For example: [Titze1988], [Lucero1998], [Zhang2007], etc. (a number of other studies have also been conducted by Zhang and Zhang's group)

- Earlier studies gave useful insights but were limited by usage of simplified models (for example [Titze1988])
- More recent studies have used continuum models to investigate the onset conditions with linear stability analysis
- These studies have provided useful insights into phonation onset but are limited by the finite number of parametric variations explored

- To address these limitations, this study aims to investigate phonation onset conditions using sensitivity analysis and optimization
- We investigate sensitivity of measures computed from phonation onset with respect to continuous variations in parameters, specifically:
  - elastic moduli,
  - shape,
  - (maybe viscosity?) (I have a feeling that the trend for viscosity will simply be to set it to zero, but this doesn't seem meaningful to me)

- We could present sensitivity results of:
  - phonation onset pressure
  - phonation onset frequency
<<<<<<< HEAD
  - (a measure of phonation efficiency?)
    - (I'm not sure how phonation efficiency could be defined at phonation onset since the 'output' at phonation onset is zero)
    - (potential case: ratio of phonation onset pressure to damage measure in VF interior at the fixed point?)
    - (potential case: ratio of phonation onset pressure to structures total strain energy)
=======

- and present parameters that minimize a measure of phonation efficiency
  - (not super-straightforward to define since the 'output' sound at phonation onset is zero)
  - Potential measure of phonation efficiency:
    - product of phonation onset pressure and damage measure in VF interior at the fixed point
    - product of phonation onset pressure and 'compliance' at the fixed point
      - The compliance is a common object minimized in structural problems and is simply the total strain energy of the structure (have to find the source where I saw this again)
    - product of phonation onset pressure and mean leakage flow
    - phonation onset pressure by itself
      - this is likely not a bounded functional so will result in negative stiffnesses
>>>>>>> 4f385cd7

### Methods

- Use a simplified 2D model of the VFs coupled with an ad-hoc bernoulli flow
  - Choose a nominal geometry of the VFs (M5)
  - Choose base conditions for the VF parameters
  - compute sensitivies for each (or single) base condition/nominal geometry

- Sensitivity results:
  - Compute sensitivties of phonation onset pressure and frequency for:
    - A set of 1 layer stiffness VFs at increasing stiffness factors
    - A set of 2 layer stiffness VFs at increasing stiffness factors
      - Choose the 2 layers to have a fixed 'reasonable' stiffness ratio

- Optimization results:
  - Optimize the model for one (or a few) of the proposed phonation efficiency measures
  - For the chosen efficiency measure(s)
    - use starting points consisting of scaled multiples of a base stiffness (same as for the sensitivity study)
    - for each starting point, constrain the objective function to have the same initial frequency as the frequency at the starting point
  - May have to randomly perturb starting points for one case to judge if there are multiple local minima

**Misc**
For the onset pressure minimization type study, the plan to design a study is:

- Read literature on phonation onset
    - Titze 1988, Lucero 1998, Zhang 2007 (+ additional ones by him)

- Read dynamical systems literature for insights on Hopf bifurcations
    - How do people analyze 'why' Hopf bifurcations occur in dynamical systems?<|MERGE_RESOLUTION|>--- conflicted
+++ resolved
@@ -21,12 +21,6 @@
 - We could present sensitivity results of:
   - phonation onset pressure
   - phonation onset frequency
-<<<<<<< HEAD
-  - (a measure of phonation efficiency?)
-    - (I'm not sure how phonation efficiency could be defined at phonation onset since the 'output' at phonation onset is zero)
-    - (potential case: ratio of phonation onset pressure to damage measure in VF interior at the fixed point?)
-    - (potential case: ratio of phonation onset pressure to structures total strain energy)
-=======
 
 - and present parameters that minimize a measure of phonation efficiency
   - (not super-straightforward to define since the 'output' sound at phonation onset is zero)
@@ -37,7 +31,6 @@
     - product of phonation onset pressure and mean leakage flow
     - phonation onset pressure by itself
       - this is likely not a bounded functional so will result in negative stiffnesses
->>>>>>> 4f385cd7
 
 ### Methods
 
